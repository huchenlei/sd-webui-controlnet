import cv2
import numpy as np
import torch
import os
<<<<<<< HEAD
from modules import extensions

from einops import rearrange
from modules import devices
from torchvision.transforms import Compose, transforms
from modules.paths import models_path
=======
from modules import extensions, devices
from torchvision.transforms import transforms
>>>>>>> 0dbc101f

# AdelaiDepth/LeReS imports
from .leres.multi_depth_model_woauxi import RelDepthModel
from .leres.net_tools import strip_prefix_if_present

base_model_path = modeldir = os.path.join(models_path, "leres")
remote_model_path = "https://cloudstor.aarnet.edu.au/plus/s/lTIJF4vrvHCAI31/download"

model = None

def unload_leres_model():
    global model
    if model is not None:
        model = model.cpu()

def scale_torch(img):
	"""
	Scale the image and output it in torch.tensor.
	:param img: input rgb is in shape [H, W, C], input depth/disp is in shape [H, W]
	:param scale: the scale factor. float
	:return: img. [C, H, W]
	"""
	if len(img.shape) == 2:
		img = img[np.newaxis, :, :]
	if img.shape[2] == 3:
		transform = transforms.Compose([transforms.ToTensor(), transforms.Normalize((0.485, 0.456, 0.406) , (0.229, 0.224, 0.225) )])
		img = transform(img.astype(np.float32))
	else:
		img = img.astype(np.float32)
		img = torch.from_numpy(img)
	return img

def estimateleres(img, model, w, h):
	# leres transform input
	rgb_c = img[:, :, ::-1].copy()
	A_resize = cv2.resize(rgb_c, (w, h))
	img_torch = scale_torch(A_resize)[None, :, :, :] 
	
	# compute
	with torch.no_grad():
		img_torch = img_torch.cuda()
		prediction = model.depth_model(img_torch)

	prediction = prediction.squeeze().cpu().numpy()
	prediction = cv2.resize(prediction, (img.shape[1], img.shape[0]), interpolation=cv2.INTER_CUBIC)

	return prediction

def apply_leres(input_image, thr_a, thr_b):
    global model
    if model is None:
        model_path = os.path.join(base_model_path, "res101.pth")
        if not os.path.exists(model_path):
            from basicsr.utils.download_util import load_file_from_url
            load_file_from_url(remote_model_path, model_dir=base_model_path)
            os.rename(os.path.join(base_model_path, 'download'), model_path)

        if torch.cuda.is_available():
            checkpoint = torch.load(model_path)
        else:
            checkpoint = torch.load(model_path,map_location=torch.device('cpu'))

        model = RelDepthModel(backbone='resnext101')
        model.load_state_dict(strip_prefix_if_present(checkpoint['depth_model'], "module."), strict=True)
        del checkpoint
    
    if devices.get_device_for("controlnet").type != 'mps':
        model = model.to(devices.get_device_for("controlnet"))

    assert input_image.ndim == 3
    height, width, dim = input_image.shape

    with torch.no_grad():

        depth = estimateleres(input_image, model, width, height)

        numbytes=2
        depth_min = depth.min()
        depth_max = depth.max()
        max_val = (2**(8*numbytes))-1

        # check output before normalizing and mapping to 16 bit
        if depth_max - depth_min > np.finfo("float").eps:
            out = max_val * (depth - depth_min) / (depth_max - depth_min)
        else:
            out = np.zeros(depth.shape)
        
        # single channel, 16 bit image
        depth_image = out.astype("uint16")

        # convert to uint8
        depth_image = cv2.convertScaleAbs(depth_image, alpha=(255.0/65535.0))

        # remove near
        if thr_a != 0:
            thr_a = ((thr_a/100)*255) 
            depth_image = cv2.threshold(depth_image, thr_a, 255, cv2.THRESH_TOZERO)[1]

        # invert image
        depth_image = cv2.bitwise_not(depth_image)

        # remove bg
        if thr_b != 0:
            thr_b = ((thr_b/100)*255)
            depth_image = cv2.threshold(depth_image, thr_b, 255, cv2.THRESH_TOZERO)[1]

        return depth_image<|MERGE_RESOLUTION|>--- conflicted
+++ resolved
@@ -2,23 +2,15 @@
 import numpy as np
 import torch
 import os
-<<<<<<< HEAD
-from modules import extensions
-
-from einops import rearrange
 from modules import devices
-from torchvision.transforms import Compose, transforms
 from modules.paths import models_path
-=======
-from modules import extensions, devices
 from torchvision.transforms import transforms
->>>>>>> 0dbc101f
 
 # AdelaiDepth/LeReS imports
 from .leres.multi_depth_model_woauxi import RelDepthModel
 from .leres.net_tools import strip_prefix_if_present
 
-base_model_path = modeldir = os.path.join(models_path, "leres")
+base_model_path = os.path.join(models_path, "leres")
 remote_model_path = "https://cloudstor.aarnet.edu.au/plus/s/lTIJF4vrvHCAI31/download"
 
 model = None
