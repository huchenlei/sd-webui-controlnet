--- conflicted
+++ resolved
@@ -560,37 +560,10 @@
         self.latest_model_hash = p.sd_model.sd_model_hash
         for idx,  contents in enumerate(control_groups):
             module, model, params = contents
-<<<<<<< HEAD
-            enabled, module, model, weight, image, scribble_mode, \
-                resize_mode, rgbbgr_mode, lowvram, pres, pthr_a, pthr_b, guidance_strength, guess_mode = params
-                
-            # note that remote call only works with no-joint-controlnet
-            if shared.opts.data.get("control_net_allow_script_control", False):
-                enabled = getattr(p, 'control_net_enabled', enabled)
-                module = getattr(p, 'control_net_module', module)
-                model = getattr(p, 'control_net_model', model)
-                weight = getattr(p, 'control_net_weight', weight)
-                image = getattr(p, 'control_net_image', image)
-                scribble_mode = getattr(p, 'control_net_scribble_mode', scribble_mode)
-                resize_mode = getattr(p, 'control_net_resize_mode', resize_mode)
-                rgbbgr_mode = getattr(p, 'control_net_rgbbgr_mode', rgbbgr_mode)
-                lowvram = getattr(p, 'control_net_lowvram', lowvram)
-                pres = getattr(p, 'control_net_pres', pres)
-                pthr_a = getattr(p, 'control_net_pthr_a', pthr_a)
-                pthr_b = getattr(p, 'control_net_pthr_b', pthr_b)
-                guidance_strength = getattr(p, 'control_net_guidance_strength', guidance_strength)
-                input_image = getattr(p, 'control_net_input_image', None)
-                if input_image is not None:
-                    input_image = input_image[idx]
-            else:
-                input_image = None
-                
-=======
             params, input_image = self.parse_remote_call(p, params, idx)
             enabled, module, model, weight, image, scribble_mode, \
                 resize_mode, rgbbgr_mode, lowvram, pres, pthr_a, pthr_b, guidance_strength, guess_mode = params
                 
->>>>>>> 0feca46f
             if lowvram:
                 hook_lowvram = True
                 
