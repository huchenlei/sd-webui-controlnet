--- conflicted
+++ resolved
@@ -51,11 +51,8 @@
         advanced_weighting, 
         is_adapter,
         is_extra_cond,
-<<<<<<< HEAD
+        hr_hint_cond,
         global_average_pooling=False,
-=======
-        hr_hint_cond
->>>>>>> d575ccf5
     ):
         self.control_model = control_model
         self._hint_cond = hint_cond
@@ -67,9 +64,7 @@
         self.advanced_weighting = advanced_weighting
         self.is_adapter = is_adapter
         self.is_extra_cond = is_extra_cond
-<<<<<<< HEAD
         self.global_average_pooling = global_average_pooling
-=======
         self.hr_hint_cond = hr_hint_cond
         self.used_hint_cond = None
 
@@ -85,7 +80,6 @@
     def hint_cond(self, new_hint_cond):
         self._hint_cond = new_hint_cond
         self.used_hint_cond = None
->>>>>>> d575ccf5
 
 
 class UnetHook(nn.Module):
