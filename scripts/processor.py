--- conflicted
+++ resolved
@@ -98,6 +98,21 @@
     return result, True
 
 
+model_mediapipe_face = None
+
+
+def mediapipe_face(img, res=512, thr_a: int = 10, thr_b: float = 0.5, **kwargs):
+    max_faces = thr_a
+    min_confidence = thr_b
+    img = resize_image(HWC3(img), res)
+    global model_mediapipe_face
+    if model_mediapipe_face is None:
+        from annotator.mediapipe_face import apply_mediapipe_face
+        model_mediapipe_face = apply_mediapipe_face
+    result = model_mediapipe_face(img, max_faces=max_faces, min_confidence=min_confidence)
+    return result, True
+
+
 model_mlsd = None
 
 
@@ -328,21 +343,6 @@
     return result, True
 
 
-<<<<<<< HEAD
-model_mediapipe_face = None
-
-
-def mediapipe_face(img, res=512, thr_a: int = 10, thr_b: float = 0.5, **kwargs):
-    max_faces = thr_a
-    min_confidence = thr_b
-    img = resize_image(HWC3(img), res)
-    global model_mediapipe_face
-    if model_mediapipe_face is None:
-        from annotator.mediapipe_face import apply_mediapipe_face
-        model_mediapipe_face = apply_mediapipe_face
-    result = model_mediapipe_face(img, max_faces=max_faces, min_confidence=min_confidence)
-    return result, True
-=======
 model_lineart = None
 
 
@@ -352,7 +352,7 @@
     if model_lineart is None:
         from annotator.lineart import LineartDetector
         model_lineart = LineartDetector(LineartDetector.model_default)
-    
+
     # applied auto inversion
     result = 255-model_lineart(img)
     return result, True
@@ -372,7 +372,7 @@
     if model_lineart_coarse is None:
         from annotator.lineart import LineartDetector
         model_lineart_coarse = LineartDetector(LineartDetector.model_coarse)
-    
+
     # applied auto inversion
     result = 255-model_lineart_coarse(img)
     return result, True
@@ -392,7 +392,7 @@
     if model_lineart_anime is None:
         from annotator.lineart_anime import LineartAnimeDetector
         model_lineart_anime = LineartAnimeDetector()
-        
+
     # applied auto inversion
     result = 255-model_lineart_anime(img)
     return result, True
@@ -419,8 +419,8 @@
     global model_zoe_depth
     if model_zoe_depth is not None:
         model_zoe_depth.unload_model()
-        
-        
+
+
 model_normal_bae = None
 
 
@@ -455,8 +455,8 @@
     global model_oneformer_coco
     if model_oneformer_coco is not None:
         model_oneformer_coco.unload_model()
-        
-        
+
+
 model_oneformer_ade20k = None
 
 
@@ -473,8 +473,8 @@
     global model_oneformer_ade20k
     if model_oneformer_ade20k is not None:
         model_oneformer_ade20k.unload_model()
-        
-        
+
+
 model_shuffle = None
 
 
@@ -485,5 +485,4 @@
         from annotator.shuffle import ContentShuffleDetector
         model_shuffle = ContentShuffleDetector()
     result = model_shuffle(img)
-    return result, True
->>>>>>> 1dc09b16
+    return result, True